--- conflicted
+++ resolved
@@ -77,18 +77,6 @@
         return f
 
     def convert_to_ssl(self, *args, **kwargs):
-<<<<<<< HEAD
-        if 'alpn_select' in kwargs:
-            alpn_select = kwargs['alpn_select']
-            def alpn_select_callback(conn_, options):
-                if alpn_select in options:
-                    return bytes(alpn_select)
-                else:  # pragma no cover
-                    return options[0]
-            kwargs['alpn_select'] = alpn_select_callback
-
-=======
->>>>>>> 1e40d34e
         tcp.BaseHandler.convert_to_ssl(self, *args, **kwargs)
         self.timestamp_ssl_setup = utils.timestamp()
 
