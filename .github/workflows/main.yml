--- conflicted
+++ resolved
@@ -33,7 +33,6 @@
     steps:
       - uses: actions/checkout@v1
       - uses: actions/setup-python@v1
-<<<<<<< HEAD
       - run: pip install tox
       - run: tox -e mypy
   individual_coverage:
@@ -43,10 +42,6 @@
       - uses: actions/setup-python@v1
       - run: pip install tox
       - run: tox -e individual_coverage
-=======
-      - run: pip install mypy==0.770
-      - run: mypy .
->>>>>>> 4d6886a0
   test:
     strategy:
       fail-fast: false
