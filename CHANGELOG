--- conflicted
+++ resolved
@@ -11,11 +11,8 @@
     * Display HTTP trailers in mitmweb (@sanlengjingvv)
     * Revamp onboarding app (@mhils)
     * Add ASGI support for embedded apps (@mhils)
-<<<<<<< HEAD
+    * Updated raw exports to not remove headers (@wchasekelley)
     * Add --cert-passphrase command line argument (@mirosyn)
-=======
-    * Updated raw exports to not remove headers (@wchasekelley)
->>>>>>> 2aacf94a
 
     * --- TODO: add new PRs above this line ---
 
